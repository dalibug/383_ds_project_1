# ---
# jupyter:
#   jupytext:
#     formats: ipynb,py:percent
#     text_representation:
#       extension: .py
#       format_name: percent
#       format_version: '1.3'
#       jupytext_version: 1.16.7
#   kernelspec:
#     display_name: Python 3 (ipykernel)
#     language: python
#     name: python3
# ---

# %% [markdown] id="aab1aa45"
# #  Visualizing Adoption and Return Trends in Sonoma Animal Data
# 03/15/2024

# %% [markdown] id="8d17ef9f"
<<<<<<< HEAD
# #### Rafael L.S Reis, Dalia Cabrera Hurtado, Gabriel Myers
=======
# #### Rafael L.S. Reis, Dalia Cabrera Hurtado, Gabe Myers
>>>>>>> 3e34410d

# %% [markdown] id="dd9d8a1b"
# ## Introduction
# The Sonoma Animal Shelter dataset, provided by the County of Sonoma Department of Health Services, comprises about 30,000 records detailing various attributes of animals admitted to the shelter. Each record includes species, breed, age, sex, and color, along with intake and outcome types to track the animals journey in the shelter. With over 4,000 animals entering the shelter annually, the dataset offers insights into adoption trends, shelter capacity, and animal welfare efforts. It gets updated regularly with the most recent being March 18, 2025.
#
# This analysis seeks to answer two key questions: first, how does the number of days an animal spends in the shelter differ between those that are adopted and those that are returned to their owners; and second, is there an association between an animal's primary coat color—extracted from compound color entries—and its outcome or duration of shelter stay.
#
# note: This is tentative and we will likely hone down our scope of questionings(likely to colors)
#
# data downloaded from:
# https://raw.githubusercontent.com/grbruns/cst383/master/sonoma-shelter-15-october-2024.csv

# %% id="fdf3ed81"
import numpy as np
import pandas as pd
import matplotlib.pyplot as plt
import seaborn as sns
from datetime import datetime # for age stuff

# %% [markdown] id="f03dd8de"
# ## Initial Data Exploration

# %% id="8694f864"
df = pd.read_csv('https://raw.githubusercontent.com/grbruns/cst383/master/sonoma-shelter-17-march-2025.csv')

# %% [markdown] id="d1283d9a"
# ## Data preprocessing

# %% id="85iYy59zSfzm" outputId="b0cffc8d-33bc-4a95-a8b7-02511d982bfc" colab={"base_uri": "https://localhost:8080/"}
df.info()

# %% id="lNr84NVtSjtG" outputId="f2363223-5fcd-4c64-8939-4eb98d3cbf3f" colab={"base_uri": "https://localhost:8080/", "height": 714}
df.sample(5)


# %% [markdown] id="K1CCaeqrSsuf"
# Among dogs returned to their owners, which coat colors are most frequently associated with being lost or having escaped? To try explore this, we can create a simplified color category column to analyze color hues effectively.

# %% [markdown] id="5clMunrXW8SN"
# Below are the functions to help create a new column to get the color shade of the animals

# %% [markdown]
# Function to clean and normalize breeds

# %% [markdown]
# ### Functions and expressions to pre-process data

# %%
# Function to extract primary breed
def get_primary_breed(breed_string):
    if pd.isna(breed_string):
        return "Unknown"
    
    breed_string = str(breed_string).strip()
    
    # For breeds with "MIX" or similar suffix
    if 'MIX' in breed_string: # If mix is the primary 'breed'
        return breed_string.replace('MIX', '').strip()

    if '/' in breed_string:
        return breed_string.split('/')[0].strip() 
        
    return breed_string

# Function to extract primary breed and treat any compund mix as just 'MIX'
def get_primary_breed_mix(breed_string):
    if pd.isna(breed_string):
        return "Unknown"

    if 'mix' in breed_string.lower():
        return 'MIX' # Treat mixes and compund mixes as just 'MIX'
    
    breed_string = str(breed_string).strip()

    if '/' in breed_string:
        return breed_string.split('/')[0].strip()  # else return the primary 'breed'
    
    return breed_string

# Function to calculate age in years using 'MM/DD/YYYY'
def calculate_age(dob_str):
    try:
        if pd.isna(dob_str) or dob_str == "":
            return np.nan
        dob = datetime.strptime(dob_str, '%m/%d/%Y')
        age_in_years = (current_date - dob).days / 365.25
        return age_in_years
    except:
        return np.nan



# %% [markdown]
# ## New Filtered columns

# %%
       
# ------- Columns/Filters for Breed and Days in Shelter Analysis ----------

# Create a new column for primary breed and primary breed with mix generalization
df['PrimaryBreed'] = df['Breed'].apply(get_primary_breed)
df['PrimaryBreedMix'] = df['Breed'].apply(get_primary_breed_mix)

# Separate dogs and cats
dog_df = df[df['Type'] == 'DOG']
cat_df = df[df['Type'] == 'CAT']

# Count the most common dog breeds
dog_breed_counts = dog_df['PrimaryBreed'].value_counts()
most_common_dog_breeds = dog_breed_counts.head(10).index.tolist()

dog_breed_counts_mix = dog_df['PrimaryBreedMix'].value_counts()
most_common_dog_breeds_mix = dog_breed_counts_mix.head(10).index.tolist()


# Get average days for most common dog breeds
dog_breed_days = dog_df[dog_df['PrimaryBreed'].isin(most_common_dog_breeds)]
dog_avg_days = dog_breed_days.groupby('PrimaryBreed')['Days in Shelter'].mean().reindex(most_common_dog_breeds)

dog_breed_days_mix = dog_df[dog_df['PrimaryBreedMix'].isin(most_common_dog_breeds_mix)]
dog_avg_days_mix = dog_breed_days_mix.groupby('PrimaryBreedMix')['Days in Shelter'].mean().reindex(most_common_dog_breeds_mix)

# Count the most common cat breeds
cat_breed_counts = cat_df['PrimaryBreed'].value_counts()
most_common_cat_breeds = cat_breed_counts.head(10).index.tolist()

# Get average days for most common cat breeds
cat_breed_days = cat_df[cat_df['PrimaryBreed'].isin(most_common_cat_breeds)]
cat_avg_days = cat_breed_days.groupby('PrimaryBreed')['Days in Shelter'].mean().reindex(most_common_cat_breeds)


# %%
# ------- Columns/Filters for Age and Days in Shelter Analysis ----------

# Calculate age and filter to ge tonly VALID records for dogs and cats
df['Age'] = df['Date Of Birth'].apply(calculate_age)
animals_df = df.dropna(subset=['Age', 'Days in Shelter'])
animals_df = animals_df[animals_df['Type'].isin(['DOG', 'CAT'])]


# %% [markdown]
# ### Effects of Breed on Days in Shelter for Dog and Cats

# %%
# Plot 1.1: Most Common Dog breeds by average days in shelter
sorted_dog_avg_days = dog_avg_days.sort_values(ascending=False)

# plt.figure(figsize=(12, 6))
plt.bar(dog_avg_days.index, sorted_dog_avg_days.values, width=0.6)
plt.title('Average Days in Shelter for Most Common Dog Breeds')
plt.xlabel('breed')
plt.xticks(rotation=45) 
plt.ylabel('average days')
plt.tight_layout()
plt.savefig('common_dog_breeds_avg_stay.png')
plt.show()


# %%
# Plot 1.2: Most Common Dog breeds by average days in shelter, generalizing mixed breeds
sorted_dog_avg_days_mix = dog_avg_days_mix.sort_values(ascending=False)

plt.bar(dog_avg_days_mix.index, sorted_dog_avg_days_mix.values, width=0.6)
plt.title('Average Days in Shelter for Most Common Dog Breeds')
plt.xlabel('breed')
plt.xticks(rotation=45) 
plt.ylabel('average days')
plt.tight_layout()
plt.savefig('common_dog_breeds_avg_stay.png')
plt.show()

# %%
# Plot 2: Most Common Cat breeds by average days in shelter
sorted_cat_avg_days = cat_avg_days.sort_values(ascending=False)

plt.bar(cat_avg_days.index, sorted_cat_avg_days.values)
plt.title('Average Days in Shelter for Most Common Cat Breeds')
plt.xlabel('breed')
plt.xticks(rotation=45, ha='right') 
plt.ylabel('average days')

# adding count labels -  I think it is important to show this in the cat scenario since there's some low 'n' values
for i, breed in enumerate(sorted_cat_avg_days.index):
    plt.text(i, sorted_cat_avg_days[breed] + 0.5, f"n={cat_breed_counts[breed]}", ha='center')

plt.tight_layout()
plt.show()

# %% [markdown]
# ### Effects of Age and Days in Shelter

# %%

# %% [markdown] id="5a3a9d08"
# ## Data exploration and visualization

# %% [markdown] id="oswY20dtVAhI"
# Data above looks good(at least we can see the relative primary colors), but doesn't give us the full picture, maybe there's just more black dogs. Let's explore some more. Out of all dogs of a given shade, what's the proportion successfully returned to their owner?

# %% [markdown]
# ## Size

# %% [markdown]
#  - #Size (should we spearate species?) separate by age(isPuppy, isKitten)? GABE
#     - columns needed: "Days in Shelter", "Size" - kitten/puppy or not?
#     - Violin or figure it out
#     - might have to create new columns - isKitten/isPuppy

# %%
# create a new column to tell if an animal is a puppy or kitten
df["is_puppy_kitten"] = (df["Size"] == "KITTEN") | (df["Size"] == "PUPPY")
# create new column for log and use log1p to handle zeros
df["Days in Shelter_log"] = np.log1p(df["Days in Shelter"]) 
sns.violinplot(x="is_puppy_kitten", y="Days in Shelter_log", data=df)
plt.title("Days in Shelter for Puppies and Kittens (Log-Transformed)")
plt.xlabel("Is Puppy or Kitten")
plt.ylabel("Days in shelter (log scale)")
plt.show();

# %% [markdown]
# These two distributions look pretty simialar execept there is a spike close to 0 for non puppies and kittens. I think this is from peoples animals getting picked up off the street and returned to the owner.

# %% [markdown]
# ## Outcome

# %% [markdown]
# - #Outcome - "how much does each outcome stay?" --> GABE
#     - columns needed: "Outcome Type", "Length of Stay"
#     - Barplot
#     - seems like clean categories 

# %%
df_group = df.groupby("Outcome Type")["Days in Shelter"].mean()
sns.barplot(x="Outcome Type", y="Days in Shelter", df=df_group)
plt.xlabel("Outcome Type")
plt.ylabel("Average Days in Shelter")
plt.title("Average Days in Shelter by Outcome Type")
plt.xticks(rotation=45)
plt.show()

# %%
df.groupby("Outcome Type")["Days in Shelter"].mean().sort_values(ascending=False).plot.bar()
plt.xlabel("Outcome Type")
plt.ylabel("Average Days in Shelter")
plt.title("Average Days in Shelter by Outcome Type")
plt.xticks(rotation=45)
plt.show()

# %% [markdown]
# As we can see adopted animals stay the longest with an average of 40 days. This suggests that adoption is a proccess and takes time. I would also assume that the shelter staff are trying to find the best match possible for each dog so some people might get turned away.
# Another interesting thing to note is how quickly animals get returned to their owner on average its about 4 days.

# %% [markdown] id="05ea9473"
# ## Conclusions

# %% [markdown] id="gczUjeHafqXM"
# For now we still need to explore more and improve the notebook. As it stands it's pretty messy but we just wanted to explore as much as we could first and see if we found anything of interest or significance rather than caring too much about form. As we hone down on our areas of interest we will make the data look better and have better descriptions and organization. Lastly exploring the effects of color might be more interesting(given our exploration) so we might pivot to focus more on that.

# %%

# %%

# %%<|MERGE_RESOLUTION|>--- conflicted
+++ resolved
@@ -18,11 +18,7 @@
 # 03/15/2024
 
 # %% [markdown] id="8d17ef9f"
-<<<<<<< HEAD
-# #### Rafael L.S Reis, Dalia Cabrera Hurtado, Gabriel Myers
-=======
 # #### Rafael L.S. Reis, Dalia Cabrera Hurtado, Gabe Myers
->>>>>>> 3e34410d
 
 # %% [markdown] id="dd9d8a1b"
 # ## Introduction
