### QUESTIONS


- What factors influence outcome type (return to owner)
  - animal type (dog, cat)
  - breed
  - animal age
  - intake condition of.... return vs not return to owner
  - size
  - sex (spayed female & neutered male) --> sani..
  - Date of arrival relations, Date of leaving relation ( return vs not return to owner)
<<<<<<< HEAD
  - How does length of stay impact the likelihood of return to owner?
  - Does return to owner depend on the time of year(summer vs winter)?
  - Are younger animals more likely to be returned?
  - Does size impact return to owner rates?
=======
  - do lighter colors get noticed more? is there is a connection with size?
>>>>>>> 6d199aa4
<|MERGE_RESOLUTION|>--- conflicted
+++ resolved
@@ -9,11 +9,8 @@
   - size
   - sex (spayed female & neutered male) --> sani..
   - Date of arrival relations, Date of leaving relation ( return vs not return to owner)
-<<<<<<< HEAD
+  - do lighter colors get noticed more? is there is a connection with size?
   - How does length of stay impact the likelihood of return to owner?
   - Does return to owner depend on the time of year(summer vs winter)?
   - Are younger animals more likely to be returned?
   - Does size impact return to owner rates?
-=======
-  - do lighter colors get noticed more? is there is a connection with size?
->>>>>>> 6d199aa4
